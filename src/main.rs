extern crate bitcoin;
extern crate clap;
extern crate core;
extern crate hyper;
extern crate jsonrpc;
extern crate regex;
extern crate rgb;

use std::env::home_dir;
use std::path::Path;

use clap::{App, Arg, SubCommand};

use kaleidoscope::burn::Burn;
use kaleidoscope::getnewaddress::GetNewAddress;
use kaleidoscope::issueasset::IssueAsset;
use kaleidoscope::listunspent::ListUnspent;
use kaleidoscope::RGBSubCommand;
use kaleidoscope::sendtoaddress::SendToAddress;
use kaleidoscope::sync::Sync;
use kaleidoscope::deserialize::Deserialize;

pub mod kaleidoscope;
pub mod database;
pub mod chain;
pub mod bifrost;
pub mod lib;

fn main() {
    const VERSION: Option<&'static str> = option_env!("CARGO_PKG_VERSION");
    const AUTHORS: Option<&'static str> = option_env!("CARGO_PKG_AUTHORS");

    // TODO: add --dry-run
    let matches = App::new("RGB - Kaleidoscope Client")
        .version(VERSION.unwrap_or("<unknown>"))
        .author(AUTHORS.unwrap_or("<unknown>"))
        .about("<TODO: write the about section>") // TODO
        .arg(Arg::with_name("datadir")
            .short("d")
            .long("datadir")
            .value_name("DIRECTORY")
            .help("Sets a data directory")
            .takes_value(true))
        .arg(Arg::with_name("rpcwallet")
            .short("w")
            .long("rpcwallet")
            .value_name("WALLET NAME")
            .help("Sets the Bitcoin core's wallet name")
            .takes_value(true))
        .subcommand(SubCommand::with_name("issueasset")
            .about("Issue a new asset")
            .arg(Arg::with_name("title")
                .takes_value(true)
                .long("title")
                .value_name("TITLE")
                .required(true)
                .help("Set the title"))
            .arg(Arg::with_name("total_supply")
                .takes_value(true)
                .long("supply")
                .value_name("VALUE")
                .required(true)
                .help("Set the total supply"))
            .arg(Arg::with_name("issuance_utxo")
                .takes_value(true)
                .long("issuance_utxo")
                .value_name("UTXO")
                .help("Set the UTXO which will commit to the contract"))
            .arg(Arg::with_name("initial_owner_utxo")
                .takes_value(true)
                .long("initial_owner_utxo")
                .value_name("UTXO")
                .help("Set the UTXO which will receive all the tokens initially"))
            .arg(Arg::with_name("network")
                .takes_value(true)
                .long("network")
                .value_name("NETWORK")
                .help("Set the network")
                .default_value("testnet")))
        .subcommand(SubCommand::with_name("listunspent")
            .about("List the unspent Bitcoin outputs and RGB proofs")
            .arg(Arg::with_name("json")
                 .short("J")
                 .long("json")
                 .help("Output in JSON format")))
        .subcommand(SubCommand::with_name("getnewaddress")
            .about("Generate a new RGB address")
            .arg(Arg::with_name("server")
                .takes_value(true)
                .long("server")
                .value_name("SERVER[:PORT]")
                .help("Overrides the default server")))
        .subcommand(SubCommand::with_name("sync")
            .about("Synchronize with the server")
            .arg(Arg::with_name("server")
                .takes_value(true)
                .long("server")
                .value_name("SERVER[:PORT]")
                .help("Overrides the default server"))
            .arg(Arg::with_name("upload-all")
                .long("upload-all")
                .short("a")
                .help("Upload every proof instead of the ones you own"))
        )
        .subcommand(SubCommand::with_name("sendtoaddress")
            .about("Send some RGB tokens and SATOSHIs to a specified address")
            .arg(Arg::with_name("address")
                .value_name("ADDRESS")
                .required(true)
                .help("Set the address"))
            .arg(Arg::with_name("asset_id")
                .value_name("ASSET_ID")
                .required(true)
                .help("Set the asset_id"))
            .arg(Arg::with_name("asset_amount")
                .value_name("ASSET_AMOUNT")
                .required(true)
                .help("Set the asset amount"))
            .arg(Arg::with_name("satoshi_amount")
                .value_name("SATOSHI_AMOUNT")
                .required(true)
                .help("Set the satoshi amount")))
        .subcommand(SubCommand::with_name("burn")
            .about("Burn some RGB tokens")
            .arg(Arg::with_name("asset_id")
                .value_name("ASSET_ID")
                .required(true)
                .help("Set the asset_id"))
            .arg(Arg::with_name("amount")
                .value_name("AMOUNT")
                .required(true)
                .help("Set the amount")))
        .subcommand(SubCommand::with_name("deserialize")
            .about("Deserialize a proof")
            .arg(Arg::with_name("path")
                .value_name("PATH")
                .required(true)
                .help("the path to the proof")))
        .get_matches();

    let default_rgb_dir = home_dir().unwrap().join(".rgb");
    let datadir = Path::new(matches.value_of("datadir").unwrap_or(default_rgb_dir.to_str().unwrap()));
<<<<<<< HEAD
    let datadirDataStr = [matches.value_of("datadir").unwrap_or(default_rgb_dir.to_str().unwrap()), "/data"].join("");
    let datadirData = Path::new(&datadirDataStr);
    let config = kaleidoscope::Config::load_from(datadir);
    let mut database = database::Database::new(&datadirData);
    let mut client = jsonrpc::client::Client::new("http://".to_owned() + &config.rpcconnect + &":".to_owned() + &config.rpcport.to_string(), Some(config.rpcuser.clone()), Some(config.rpcpassword.clone()));
=======

    let rpc_wallet_path = matches.value_of("rpcwallet").unwrap_or("");

    let config = kaleidoscope::Config::load_from(datadir);
    let mut database = database::Database::new(datadir);
    let mut client = jsonrpc::client::Client::new(format!("http://{}:{}/wallet/{}", config.rpcconnect, config.rpcport.to_string(), rpc_wallet_path), Some(config.rpcuser.clone()), Some(config.rpcpassword.clone()));
>>>>>>> 008d0dcd

    // ---------------------------

    if let Some(sub_matches) = matches.subcommand_matches("issueasset") {
        IssueAsset::run(&sub_matches, &config, &mut database, &mut client);
    } else if let Some(sub_matches) = matches.subcommand_matches("listunspent") {
        ListUnspent::run(&sub_matches, &config, &mut database, &mut client);
    } else if let Some(sub_matches) = matches.subcommand_matches("burn") {
        Burn::run(&sub_matches, &config, &mut database, &mut client);
    } else if let Some(sub_matches) = matches.subcommand_matches("sendtoaddress") {
        SendToAddress::run(&sub_matches, &config, &mut database, &mut client);
    } else if let Some(sub_matches) = matches.subcommand_matches("getnewaddress") {
        GetNewAddress::run(&sub_matches, &config, &mut database, &mut client);
    } else if let Some(sub_matches) = matches.subcommand_matches("sync") {
        Sync::run(&sub_matches, &config, &mut database, &mut client);
    } else if let Some(sub_matches) = matches.subcommand_matches("deserialize") {
        Deserialize::run(&sub_matches, &config, &mut database, &mut client);
    } else {
        println!("{}", matches.usage());
    }
}<|MERGE_RESOLUTION|>--- conflicted
+++ resolved
@@ -140,20 +140,13 @@
 
     let default_rgb_dir = home_dir().unwrap().join(".rgb");
     let datadir = Path::new(matches.value_of("datadir").unwrap_or(default_rgb_dir.to_str().unwrap()));
-<<<<<<< HEAD
     let datadirDataStr = [matches.value_of("datadir").unwrap_or(default_rgb_dir.to_str().unwrap()), "/data"].join("");
     let datadirData = Path::new(&datadirDataStr);
-    let config = kaleidoscope::Config::load_from(datadir);
-    let mut database = database::Database::new(&datadirData);
-    let mut client = jsonrpc::client::Client::new("http://".to_owned() + &config.rpcconnect + &":".to_owned() + &config.rpcport.to_string(), Some(config.rpcuser.clone()), Some(config.rpcpassword.clone()));
-=======
-
     let rpc_wallet_path = matches.value_of("rpcwallet").unwrap_or("");
 
     let config = kaleidoscope::Config::load_from(datadir);
-    let mut database = database::Database::new(datadir);
+    let mut database = database::Database::new(&datadirData);
     let mut client = jsonrpc::client::Client::new(format!("http://{}:{}/wallet/{}", config.rpcconnect, config.rpcport.to_string(), rpc_wallet_path), Some(config.rpcuser.clone()), Some(config.rpcpassword.clone()));
->>>>>>> 008d0dcd
 
     // ---------------------------
 
