[package]
name = "rgb"
version = "0.1.0"
authors = ["Alekos Filini <alekos.filini@gmail.com>"]

[dependencies]
bitcoin = "~0.14.2"
<<<<<<< HEAD

[dev-dependencies]
hex = "~0.3.2"
rand = "~0.4.6"
=======
secp256k1 = "~0.11.2"
>>>>>>> 9821e5dc
<|MERGE_RESOLUTION|>--- conflicted
+++ resolved
@@ -5,11 +5,10 @@
 
 [dependencies]
 bitcoin = "~0.14.2"
-<<<<<<< HEAD
+secp256k1 = "~0.11.2"
 
 [dev-dependencies]
 hex = "~0.3.2"
 rand = "~0.4.6"
-=======
-secp256k1 = "~0.11.2"
->>>>>>> 9821e5dc
+
+secp256k1 = "~0.11.2"